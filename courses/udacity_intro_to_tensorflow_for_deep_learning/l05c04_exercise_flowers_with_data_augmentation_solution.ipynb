--- conflicted
+++ resolved
@@ -734,15 +734,10 @@
         "model.add(Dense(512, activation='relu'))\n",
         "\n",
         "model.add(Dropout(0.2))\n",
-<<<<<<< HEAD
-        "model.add(Dense(5, activation='softmax'))"
-      ],
-      "execution_count": 0,
-      "outputs": []
-=======
         "model.add(Dense(5))"
-      ]
->>>>>>> 731283d4
+      ],
+      "execution_count": 0,
+      "outputs": []
     },
     {
       "cell_type": "markdown",
